{
  "parser": "@typescript-eslint/parser",
  "extends": ["prettier", "plugin:prettier/recommended", "plugin:@typescript-eslint/recommended"],
<<<<<<< HEAD
  "plugins": ["prettier", "unused-imports"],
=======
  "plugins": ["prettier", "unused-imports", "@typescript-eslint"],
>>>>>>> bb249384
  "rules": {
    "prettier/prettier": "error",
    "@typescript-eslint/no-unused-vars": [
      "error",
      {
        "vars": "all",
        "args": "after-used",
        "ignoreRestSiblings": false
      }
    ],
    "no-unused-vars": "off",
    "unused-imports/no-unused-imports": "error",
    "unused-imports/no-unused-vars": [
      "error",
      {
        "vars": "all",
        "varsIgnorePattern": "^_",
        "args": "after-used",
        "argsIgnorePattern": "^_"
      }
    ],
    "eol-last": ["error", "always"]
  },
  "ignorePatterns": ["dist", "node_modules", "src/subgraph/graphql.ts", "examples", "schemas"]
}<|MERGE_RESOLUTION|>--- conflicted
+++ resolved
@@ -1,11 +1,7 @@
 {
   "parser": "@typescript-eslint/parser",
   "extends": ["prettier", "plugin:prettier/recommended", "plugin:@typescript-eslint/recommended"],
-<<<<<<< HEAD
-  "plugins": ["prettier", "unused-imports"],
-=======
   "plugins": ["prettier", "unused-imports", "@typescript-eslint"],
->>>>>>> bb249384
   "rules": {
     "prettier/prettier": "error",
     "@typescript-eslint/no-unused-vars": [
