{
  "name": "@cowprotocol/sdk-ethers-v5-adapter",
  "version": "0.1.0",
  "description": "Ethers v5 adapter for CoW Protocol SDK",
  "main": "dist/index.js",
  "module": "./dist/index.mjs",
  "types": "dist/index.d.ts",
  "license": "MIT",
  "files": [
    "dist"
  ],
  "scripts": {
    "build": "tsup src/index.ts --format esm,cjs --dts",
    "dev": "tsup src/index.ts --format esm,cjs --watch --dts",
    "lint": "eslint src/**/*.ts",
    "test": "vitest run",
    "test:watch": "vitest",
    "clean": "rm -rf .turbo && rm -rf node_modules && rm -rf dist"
  },
  "dependencies": {
<<<<<<< HEAD
    "@cowprotocol/sdk-common": "workspace:*"
=======
    "@cowprotocol/common": "workspace:*",
    "@cowprotocol/contracts-ts": "workspace:*"
>>>>>>> 9d08c3c5
  },
  "peerDependencies": {
    "@ethersproject/abstract-signer": "^5.8.0",
    "@typechain/ethers-v5": "^11.0.0",
    "ethers": "^5.7.2"
  },
  "devDependencies": {
    "@types/node": "^20.5.2",
    "eslint": "^8.48.0",
    "tsup": "^7.2.0",
    "typescript": "^5.2.2",
    "vitest": "^0.34.3"
  }
}<|MERGE_RESOLUTION|>--- conflicted
+++ resolved
@@ -18,12 +18,8 @@
     "clean": "rm -rf .turbo && rm -rf node_modules && rm -rf dist"
   },
   "dependencies": {
-<<<<<<< HEAD
-    "@cowprotocol/sdk-common": "workspace:*"
-=======
-    "@cowprotocol/common": "workspace:*",
+    "@cowprotocol/sdk-common": "workspace:*",
     "@cowprotocol/contracts-ts": "workspace:*"
->>>>>>> 9d08c3c5
   },
   "peerDependencies": {
     "@ethersproject/abstract-signer": "^5.8.0",
