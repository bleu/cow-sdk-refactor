--- conflicted
+++ resolved
@@ -1,10 +1,5 @@
-<<<<<<< HEAD
-import { ethers } from 'ethers'
 import { AdapterUtils } from '@cowprotocol/sdk-common'
-=======
 import { BigNumberish, BytesLike, ethers, TypedDataDomain, TypedDataField } from 'ethers'
-import { AdapterUtils } from '@cowprotocol/common'
->>>>>>> 9d08c3c5
 
 type Abi = ConstructorParameters<typeof ethers.utils.Interface>[0]
 
