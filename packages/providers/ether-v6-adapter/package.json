--- conflicted
+++ resolved
@@ -18,12 +18,8 @@
     "clean": "rm -rf .turbo && rm -rf node_modules && rm -rf dist"
   },
   "dependencies": {
-<<<<<<< HEAD
-    "@cowprotocol/common": "workspace:*"
-=======
     "@cowprotocol/sdk-common": "workspace:*",
     "@cowprotocol/contracts-ts": "workspace:*"
->>>>>>> dd8f4d77
   },
   "peerDependencies": {
     "ethers": "^6.13.7"
