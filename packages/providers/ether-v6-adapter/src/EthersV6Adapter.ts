--- conflicted
+++ resolved
@@ -42,11 +42,6 @@
 import { getAddress, solidityKeccak256 } from 'ethers/lib/utils'
 
 type Abi = ConstructorParameters<typeof Interface>[0]
-<<<<<<< HEAD
-=======
-import { TypedDataDomain } from 'ethers'
-import { EthersV6Utils } from './EthersV6Utils'
->>>>>>> bb249384
 
 interface EthersV6Types extends AdapterTypes {
   Abi: Abi
@@ -59,6 +54,7 @@
   TypedDataDomain: TypedDataDomain
   TypedDataTypes: Record<string, TypedDataField[]>
 }
+import { EthersV6Utils } from './EthersV6Utils'
 
 export class EthersV6Adapter extends AbstractProviderAdapter<EthersV6Types> {
   declare protected _type?: EthersV6Types
