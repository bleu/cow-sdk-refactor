<<<<<<< HEAD
import { getBytes, keccak256 as _keccak256, toUtf8Bytes } from 'ethers'
import { AdapterUtils } from '@cowprotocol/sdk-common'
=======
import { AdapterUtils } from '@cowprotocol/common'
>>>>>>> 9d08c3c5

import {
  Interface,
  TypedDataField,
  AbiCoder,
  getCreate2Address,
  concat,
  BytesLike,
  encodeBytes32String,
  toUtf8Bytes,
  keccak256,
  BigNumberish,
  zeroPadValue,
  getBytes,
  hexlify as ethersHexlify,
  solidityPacked,
  TypedDataEncoder,
  id,
  toBigInt,
  dataSlice,
  Signature,
  SignatureLike,
  verifyTypedData,
  verifyMessage,
  InterfaceAbi,
  getAddress,
  solidityPackedKeccak256,
} from 'ethers'
import { TypedDataDomain } from 'ethers'

type Abi = ConstructorParameters<typeof Interface>[0]

export class EthersV6Utils implements AdapterUtils {
  toUtf8Bytes(text: string): Uint8Array {
    return toUtf8Bytes(text)
  }

  encodeDeploy(encodeDeployArgs: unknown[], abi: Abi): string {
    const abiCoder = new AbiCoder()
    const contractInterface = new Interface(abi)

    // Get the constructor fragment
    const constructorFragment = contractInterface.getFunction('constructor')

    if (!constructorFragment) {
      // No constructor parameters, return empty string
      return '0x'
    }

    // Encode the constructor parameters
    return abiCoder.encode(constructorFragment.inputs, encodeDeployArgs as readonly unknown[])
  }

  getCreate2Address(from: string, salt: BytesLike, initCodeHash: BytesLike): string {
    // Convert BytesLike to ethers BytesLike if necessary
    const ethersSalt = this.toEthersBytesLike(salt)
    const ethersInitCodeHash = this.toEthersBytesLike(initCodeHash)

    // Use ethers getCreate2Address
    return getCreate2Address(from, ethersSalt, ethersInitCodeHash)
  }

  hexConcat(items: ReadonlyArray<BytesLike>): string {
    // Convert each BytesLike to ethers BytesLike
    const ethersItems = items.map((item) => this.toEthersBytesLike(item))

    // Use ethers concat
    return concat(ethersItems)
  }

  formatBytes32String(text: string): string {
    return encodeBytes32String(text)
  }

  keccak256(data: BytesLike): string {
    return keccak256(this.toEthersBytesLike(data))
  }

  // Helper method to convert our BytesLike to ethers BytesLike
  private toEthersBytesLike(data: BytesLike): BytesLike {
    if (typeof data === 'string') {
      if (data.startsWith('0x')) {
        return data
      }
      // Convert string to bytes
      return toUtf8Bytes(data)
    } else if (data instanceof Uint8Array) {
      return data
    } else {
      throw new Error('Unsupported data type for conversion to BytesLike')
    }
  }

  hexZeroPad(value: BytesLike, length: number): string {
    return zeroPadValue(value, length)
  }

  arrayify(hexString: string): Uint8Array {
    return getBytes(hexString)
  }

  hexlify(value: Uint8Array): string {
    return ethersHexlify(value)
  }

  //eslint-disable-next-line
  solidityPack(types: string[], values: any[]): string {
    return solidityPacked(types, values)
  }

  hashTypedData(
    domain: TypedDataDomain,
    types: Record<string, TypedDataField[]>,
    data: Record<string, unknown>,
  ): string {
    return TypedDataEncoder.hash(domain, types, data)
  }

  getChecksumAddress(address: string): string {
    return getAddress(address)
  }

  encodeAbi(types: string[], values: unknown[]): BytesLike {
    return AbiCoder.defaultAbiCoder().encode(types, values)
  }

  decodeAbi(types: string[], data: BytesLike): unknown[] {
    return AbiCoder.defaultAbiCoder().decode(types, data)
  }

  id(text: string): BytesLike {
    return id(text)
  }

  toBigIntish(value: string | number | BigNumberish): BigNumberish {
    return toBigInt(value)
  }

  newBigintish(value: number | string): BigNumberish {
    return toBigInt(value)
  }

  hexDataSlice(data: BytesLike, offset: number, endOffset?: number): BytesLike {
    return dataSlice(data, offset, endOffset)
  }

  joinSignature(signature: { r: string; s: string; v: number }): string {
    return Signature.from({
      r: signature.r,
      s: signature.s,
      v: signature.v,
    }).serialized
  }

  splitSignature(signature: BytesLike): { r: string; s: string; v: number } {
    const sig = Signature.from(signature as SignatureLike)
    return {
      r: sig.r,
      s: sig.s,
      v: sig.v,
    }
  }

  verifyMessage(message: string | Uint8Array, signature: SignatureLike): string {
    return verifyMessage(message, signature)
  }

  verifyTypedData(
    domain: TypedDataDomain,
    types: Record<string, Array<{ name: string; type: string }>>,
    value: Record<string, unknown>,
    signature: SignatureLike,
  ): string {
    return verifyTypedData(domain, types, value, signature)
  }

  encodeFunction(
    abi: Array<{ name: string; inputs: Array<{ type: string }> }>,
    functionName: string,
    args: unknown[],
  ): BytesLike {
    const iface = new Interface(abi)
    return iface.encodeFunctionData(functionName, args)
  }

  toNumber(value: BigNumberish): number {
    return Number(value.toString())
  }
  solidityKeccak256(types: string[], values: unknown[]): unknown {
    return solidityPackedKeccak256(types, values)
  }

  createInterface(abi: InterfaceAbi): Interface {
    return new Interface(abi)
  }
}<|MERGE_RESOLUTION|>--- conflicted
+++ resolved
@@ -1,10 +1,4 @@
-<<<<<<< HEAD
-import { getBytes, keccak256 as _keccak256, toUtf8Bytes } from 'ethers'
 import { AdapterUtils } from '@cowprotocol/sdk-common'
-=======
-import { AdapterUtils } from '@cowprotocol/common'
->>>>>>> 9d08c3c5
-
 import {
   Interface,
   TypedDataField,
