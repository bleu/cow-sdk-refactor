--- conflicted
+++ resolved
@@ -15,21 +15,14 @@
     "build": "tsup src/index.ts --format esm,cjs --dts",
     "lint": "eslint src/**/*.ts",
     "test": "jest",
-<<<<<<< HEAD
+    "test:watch": "jest --watch",
     "clean": "rm -rf .turbo && rm -rf node_modules && rm -rf dist"
   },
   "devDependencies": {
     "@cowprotocol/sdk-ethers-v5-adapter": "workspace:*",
     "@cowprotocol/sdk-ethers-v6-adapter": "workspace:*",
     "@cowprotocol/sdk-viem-adapter": "workspace:*",
-    "@types/jest": "^29.5.5",
-=======
-    "test:watch": "jest --watch",
-    "clean": "rm -rf .turbo && rm -rf node_modules && rm -rf dist"
-  },
-  "devDependencies": {
     "@types/jest": "^29.5.12",
->>>>>>> dd8f4d77
     "@types/node": "^20.17.31",
     "ethers-v5": "npm:ethers@^5.7.2",
     "ethers-v6": "npm:ethers@^6.13.7",
@@ -41,19 +34,11 @@
     "viem": "^2.28.4"
   },
   "dependencies": {
-<<<<<<< HEAD
-    "@cowprotocol/common": "workspace:*",
-    "@cowprotocol/config": "workspace:*",
-    "@cowprotocol/sdk-contracts-ts": "workspace:*",
-    "@cowprotocol/cow-app-data": "workspace:*",
-    "@cowprotocol/cow-order-book": "workspace:*"
-=======
     "@cowprotocol/sdk-common": "workspace:*",
     "@cowprotocol/sdk-config": "workspace:*",
     "@cowprotocol/sdk-app-data": "workspace:*",
     "@cowprotocol/sdk-order-book": "workspace:*",
     "@cowprotocol/sdk-subgraph": "workspace:*"
->>>>>>> dd8f4d77
   },
   "peerDependencies": {
     "cross-fetch": "^3.x",
