--- conflicted
+++ resolved
@@ -165,12 +165,9 @@
       typescript:
         specifier: ^5.2.2
         version: 5.8.2
-<<<<<<< HEAD
-=======
       vitest:
         specifier: ^0.34.3
         version: 0.34.6(terser@5.39.0)
->>>>>>> dd8f4d77
 
   packages/cow-app-data:
     dependencies:
@@ -338,14 +335,10 @@
 
   packages/providers/ether-v5-adapter:
     dependencies:
-<<<<<<< HEAD
-      '@cowprotocol/common':
-=======
       '@cowprotocol/contracts-ts':
         specifier: workspace:*
         version: link:../../contracts-ts
       '@cowprotocol/sdk-common':
->>>>>>> dd8f4d77
         specifier: workspace:*
         version: link:../../common
       '@ethersproject/abstract-signer':
@@ -376,14 +369,10 @@
 
   packages/providers/ether-v6-adapter:
     dependencies:
-<<<<<<< HEAD
-      '@cowprotocol/common':
-=======
       '@cowprotocol/contracts-ts':
         specifier: workspace:*
         version: link:../../contracts-ts
       '@cowprotocol/sdk-common':
->>>>>>> dd8f4d77
         specifier: workspace:*
         version: link:../../common
       ethers:
@@ -447,14 +436,7 @@
         version: link:../order-book
       '@cowprotocol/sdk-subgraph':
         specifier: workspace:*
-<<<<<<< HEAD
-        version: link:../cow-order-book
-      '@cowprotocol/sdk-contracts-ts':
-        specifier: workspace:*
-        version: link:../contracts-ts
-=======
         version: link:../subgraph
->>>>>>> dd8f4d77
       cross-fetch:
         specifier: ^3.x
         version: 3.2.0
@@ -465,35 +447,6 @@
         specifier: ^9.x
         version: 9.9.0
     devDependencies:
-<<<<<<< HEAD
-      '@cowprotocol/sdk-ethers-v5-adapter':
-        specifier: workspace:*
-        version: link:../providers/ether-v5-adapter
-      '@cowprotocol/sdk-ethers-v6-adapter':
-        specifier: workspace:*
-        version: link:../providers/ether-v6-adapter
-      '@cowprotocol/sdk-viem-adapter':
-        specifier: workspace:*
-        version: link:../providers/viem-adapter
-      '@types/jest':
-        specifier: ^29.5.5
-        version: 29.5.14
-      '@types/node':
-        specifier: ^20.17.31
-        version: 20.17.47
-      ethers-v5:
-        specifier: npm:ethers@^5.7.2
-        version: ethers@5.8.0
-      ethers-v6:
-        specifier: npm:ethers@^6.13.7
-        version: ethers@6.14.1
-      jest:
-        specifier: ^29.7.0
-        version: 29.7.0(@types/node@20.17.47)(ts-node@10.9.2(@types/node@20.17.47)(typescript@5.8.2))
-      ts-jest:
-        specifier: ^29.1.1
-        version: 29.3.3(@babel/core@7.27.1)(@jest/transform@29.7.0)(@jest/types@29.6.3)(babel-jest@29.7.0(@babel/core@7.27.1))(esbuild@0.19.12)(jest@29.7.0(@types/node@20.17.47)(ts-node@10.9.2(@types/node@20.17.47)(typescript@5.8.2)))(typescript@5.8.2)
-=======
       '@types/jest':
         specifier: ^29.5.12
         version: 29.5.14
@@ -546,7 +499,52 @@
       jest-fetch-mock:
         specifier: ^3.0.3
         version: 3.0.3
->>>>>>> dd8f4d77
+      ts-node:
+        specifier: ^10.8.2
+        version: 10.9.2(@types/node@20.17.41)(typescript@5.8.2)
+      tsup:
+        specifier: ^7.2.0
+        version: 7.3.0(postcss@8.5.3)(ts-node@10.9.2(@types/node@20.17.41)(typescript@5.8.2))(typescript@5.8.2)
+      typescript:
+        specifier: ^5.2.2
+        version: 5.8.2
+
+  packages/subgraph:
+    dependencies:
+      '@cowprotocol/sdk-common':
+        specifier: workspace:*
+        version: link:../common
+      '@cowprotocol/sdk-config':
+        specifier: workspace:*
+        version: link:../config
+      graphql:
+        specifier: ^16.11.0
+        version: 16.11.0
+      graphql-request:
+        specifier: ^4.3.0
+        version: 4.3.0(graphql@16.11.0)
+    devDependencies:
+      '@graphql-codegen/cli':
+        specifier: 5.0.6
+        version: 5.0.6(@types/node@20.17.41)(graphql@16.11.0)(typescript@5.8.2)
+      '@graphql-codegen/typescript':
+        specifier: 4.1.6
+        version: 4.1.6(graphql@16.11.0)
+      '@graphql-codegen/typescript-operations':
+        specifier: ^4.6.1
+        version: 4.6.1(graphql@16.11.0)
+      '@types/jest':
+        specifier: ^29.5.12
+        version: 29.5.14
+      '@types/node':
+        specifier: ^20.17.31
+        version: 20.17.41
+      jest:
+        specifier: ^29.4.2
+        version: 29.4.2(@types/node@20.17.41)(babel-plugin-macros@3.1.0)(ts-node@10.9.2(@types/node@20.17.41)(typescript@5.8.2))
+      jest-fetch-mock:
+        specifier: ^3.0.3
+        version: 3.0.3
       ts-node:
         specifier: ^10.8.2
         version: 10.9.2(@types/node@20.17.41)(typescript@5.8.2)
@@ -564,15 +562,12 @@
 
   packages/ui:
     dependencies:
-<<<<<<< HEAD
-=======
       '@cowprotocol/contracts-ts':
         specifier: workspace:*
         version: link:../contracts-ts
       '@cowprotocol/sdk-common':
         specifier: workspace:*
         version: link:../common
->>>>>>> dd8f4d77
       '@cowprotocol/sdk-ethers-v5-adapter':
         specifier: workspace:*
         version: link:../providers/ether-v5-adapter
